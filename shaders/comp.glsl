#version 450
layout(local_size_x = 16, local_size_y = 16) in;

layout(binding=0, rgba8) uniform writeonly image2D img;
layout(binding=1) uniform Camera {
    vec3 pos;
    vec3 forward;
    vec3 up;
    vec3 right;
} cam;

layout(binding=2, std140) uniform Objects {
    vec4 posRad[2]; // xyz = position, w = radius
    vec4 quat[2];   // quaternion (x, y, z, w)
} objs;

vec3 quatRotate(vec4 q, vec3 v){
    vec3 t = 2.0 * cross(q.xyz, v);
    return v + q.w * t + cross(q.xyz, t);
}

vec3 quatRotateInv(vec4 q, vec3 v){
    return quatRotate(vec4(-q.xyz, q.w), v);
}

<<<<<<< HEAD
// Sierpinski tetrahedron distance estimator
float sierpinski(vec3 p){
    const float SCALE = 2.0;
    const float OFFSET = 1.0;
    float m = 1.0;
    for(int i=0;i<6;i++){
        p = abs(p);
        if(p.x < p.y) p.xy = p.yx;
        if(p.x < p.z) p.xz = p.zx;
        if(p.y < p.z) p.yz = p.zy;
        p = SCALE * p - (SCALE - 1.0) * OFFSET;
        m *= SCALE;
=======
// rotate-fold Mandelbulb-ish fractal
float mandelbulb(vec3 p) {
    vec3 z = p;
    float dr = 1.0;
    float r  = 0.0;
    const int ITER = 8;
    for(int i=0;i<ITER;i++){
        r = length(z);
        if(r>2.0) break;
        // convert to polar
        float theta = acos(z.z/r);
        float phi   = atan(z.y, z.x);
        dr =  pow(r,7.0)*8.0*dr + 1.0;
        float zr = pow(r,8.0);
        theta = theta*8.0;
        phi   = phi*8.0;
        z = zr * vec3(sin(theta)*cos(phi), sin(phi)*sin(theta), cos(theta)) + p;
>>>>>>> 94b47efc
    }
    return length(p)/m - 0.1;
}

float objectDE(int idx, vec3 p){
    vec3 lp = quatRotateInv(objs.quat[idx], p - objs.posRad[idx].xyz);
    float r = objs.posRad[idx].w;
<<<<<<< HEAD
    return sierpinski(lp / r) * r;
=======
    return mandelbulb(lp / r) * r;
>>>>>>> 94b47efc
}

float sceneDE(vec3 p){
    float d0 = objectDE(0, p);
    float d1 = objectDE(1, p);
    return min(d0, d1);
}

vec3 sceneNormal(vec3 p){
    float e = 0.0005;
    return normalize(vec3(
        sceneDE(p+vec3(e,0,0)) - sceneDE(p-vec3(e,0,0)),
        sceneDE(p+vec3(0,e,0)) - sceneDE(p-vec3(0,e,0)),
        sceneDE(p+vec3(0,0,e)) - sceneDE(p-vec3(0,0,e))
    ));
}


void main(){
    ivec2 uv = ivec2(gl_GlobalInvocationID.xy);
    if(uv.x >= imageSize(img).x || uv.y >= imageSize(img).y) return;

    // generate ray
    vec2 frag = (vec2(uv) / vec2(imageSize(img)) - 0.5) * 2.0;
    frag.x *= float(imageSize(img).x)/imageSize(img).y;
    vec3 rd = normalize(frag.x*cam.right + frag.y*cam.up + cam.forward);
    vec3 ro = cam.pos;

    // ray march
    float t = 0.0;
    const float MAXT = 50.0;
    float d;
    for(int i=0;i<128;i++){
        vec3 p = ro + rd*t;
        d = sceneDE(p);
        if(d < 0.001 || t > MAXT) break;
        t += d;
    }

    vec3 col;
    if(t > MAXT) {
        col = vec3(0.0);
    } else {
        vec3 p = ro + rd*t;
        vec3 n = sceneNormal(p);
        // simple side lighting
        vec3 lightDir = normalize(vec3(1.0, 1.0, 0.5));
        float diff = clamp(dot(n, lightDir), 0.0, 1.0);
        col = mix(vec3(0.1,0.1,0.2), vec3(0.6,0.8,1.0), diff);
    }

    imageStore(img, uv, vec4(col,1.0));
}<|MERGE_RESOLUTION|>--- conflicted
+++ resolved
@@ -23,7 +23,7 @@
     return quatRotate(vec4(-q.xyz, q.w), v);
 }
 
-<<<<<<< HEAD
+
 // Sierpinski tetrahedron distance estimator
 float sierpinski(vec3 p){
     const float SCALE = 2.0;
@@ -36,25 +36,7 @@
         if(p.y < p.z) p.yz = p.zy;
         p = SCALE * p - (SCALE - 1.0) * OFFSET;
         m *= SCALE;
-=======
-// rotate-fold Mandelbulb-ish fractal
-float mandelbulb(vec3 p) {
-    vec3 z = p;
-    float dr = 1.0;
-    float r  = 0.0;
-    const int ITER = 8;
-    for(int i=0;i<ITER;i++){
-        r = length(z);
-        if(r>2.0) break;
-        // convert to polar
-        float theta = acos(z.z/r);
-        float phi   = atan(z.y, z.x);
-        dr =  pow(r,7.0)*8.0*dr + 1.0;
-        float zr = pow(r,8.0);
-        theta = theta*8.0;
-        phi   = phi*8.0;
-        z = zr * vec3(sin(theta)*cos(phi), sin(phi)*sin(theta), cos(theta)) + p;
->>>>>>> 94b47efc
+main
     }
     return length(p)/m - 0.1;
 }
@@ -62,11 +44,9 @@
 float objectDE(int idx, vec3 p){
     vec3 lp = quatRotateInv(objs.quat[idx], p - objs.posRad[idx].xyz);
     float r = objs.posRad[idx].w;
-<<<<<<< HEAD
+
     return sierpinski(lp / r) * r;
-=======
-    return mandelbulb(lp / r) * r;
->>>>>>> 94b47efc
+main
 }
 
 float sceneDE(vec3 p){
